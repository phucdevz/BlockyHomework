--- conflicted
+++ resolved
@@ -10,17 +10,14 @@
 
 ---
 
-<<<<<<< HEAD
 - **Complete Blockchain Implementation**: Full PoW (Proof of Work) consensus mechanism
 - **P2P Network**: Peer-to-peer networking with automatic node discovery
 - **Web Interface**: Modern, responsive UI for blockchain interaction
 - **Attack Simulation**: 51% attack simulation for educational purposes
 - **MVVM Architecture**: Clean separation of concerns with Model-View-ViewModel pattern
 - **ZTL Coin**: Native cryptocurrency for the blockchain network
-=======
 **BlockyHomework**  
 > _A student-crafted, MVVM-powered, fully interactive blockchain playground for learning, research, and innovation._
->>>>>>> e1117dc1
 
 ---
 
